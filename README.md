--- conflicted
+++ resolved
@@ -1,9 +1,5 @@
 # JetsonGPIO(C++)
-<<<<<<< HEAD
 JetsonGPIO(C++) is an C++ port of the **NVIDIA's Jetson.GPIO Python library**(https://github.com/NVIDIA/jetson-gpio).
-=======
-JetsonGPIO(C++) is a C++ port of the **NVIDIA's Jetson.GPIO Python library**(https://github.com/NVIDIA/jetson-gpio).    
->>>>>>> bf3902d2
 
 Jetson TX1, TX2, AGX Xavier, and Nano development boards contain a 40 pin GPIO header, similar to the 40 pin header in the Raspberry Pi. These GPIOs can be controlled for digital input and output using this library. The library provides almost same APIs as the Jetson.GPIO Python library.
   
