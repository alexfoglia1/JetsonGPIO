/*
Copyright (c) 2012-2017 Ben Croston ben@croston.org.
Copyright (c) 2019, NVIDIA CORPORATION.
Copyright (c) 2019 Jueon Park(pjueon) bluegbg@gmail.com.
Copyright (c) 2021 Adam Rasburn blackforestcheesecake@protonmail.ch

Permission is hereby granted, free of charge, to any person obtaining a
copy of this software and associated documentation files (the "Software"),
to deal in the Software without restriction, including without limitation
the rights to use, copy, modify, merge, publish, distribute, sublicense,
and/or sell copies of the Software, and to permit persons to whom the
Software is furnished to do so, subject to the following conditions:

The above copyright notice and this permission notice shall be included in
all copies or substantial portions of the Software.

THE SOFTWARE IS PROVIDED "AS IS", WITHOUT WARRANTY OF ANY KIND, EXPRESS OR
IMPLIED, INCLUDING BUT NOT LIMITED TO THE WARRANTIES OF MERCHANTABILITY,
FITNESS FOR A PARTICULAR PURPOSE AND NONINFRINGEMENT. IN NO EVENT SHALL
THE AUTHORS OR COPYRIGHT HOLDERS BE LIABLE FOR ANY CLAIM, DAMAGES OR OTHER
LIABILITY, WHETHER IN AN ACTION OF CONTRACT, TORT OR OTHERWISE, ARISING
FROM, OUT OF OR IN CONNECTION WITH THE SOFTWARE OR THE USE OR OTHER
DEALINGS IN THE SOFTWARE.
*/

#include "JetsonGPIO.h"

#include <dirent.h>
#include <unistd.h>

#include <algorithm>
#include <cctype>
#include <chrono>
#include <fstream>
#include <iostream>
#include <map>
#include <set>
#include <sstream>
#include <stdexcept>
#include <string>
#include <thread>
#include <utility>
#include <vector>

#include "private/Model.h"
#include "private/PythonFunctions.h"
#include "private/gpio_event.h"
#include "private/gpio_pin_data.h"

using namespace GPIO;
using namespace std;

// The user CAN'T use GPIO::UNKNOW, GPIO::HARD_PWM
// These are only for implementation
constexpr Directions UNKNOWN = Directions::UNKNOWN;
constexpr Directions HARD_PWM = Directions::HARD_PWM;

//================================================================================
// All global variables are wrapped in a singleton class except for public APIs,
// in order to avoid initialization order problem among global variables in different compilation units.

class GlobalVariableWrapper {
 public:
  // -----Global Variables----
  // NOTE: DON'T change the declaration order of fields.
  // declaration order == initialization order

  PinData _pinData;
  const Model _model;
  const PinInfo _JETSON_INFO;
  const map<GPIO::NumberingModes, map<string, ChannelInfo>> _channel_data_by_mode;

  // A map used as lookup tables for pin to linux gpio mapping
  map<string, ChannelInfo> _channel_data;

  bool _gpio_warnings;
  NumberingModes _gpio_mode;
  map<string, Directions> _channel_configuration;

  GlobalVariableWrapper(const GlobalVariableWrapper &) = delete;
  GlobalVariableWrapper &operator=(const GlobalVariableWrapper &) = delete;

  static GlobalVariableWrapper &get_instance()
  {
    static GlobalVariableWrapper singleton;
    return singleton;
  }

  static string get_model()
  {
    auto &instance = get_instance();
    auto ret = ModelToString(instance._model);
    if (ret == "None")
      throw runtime_error("get_model error");

    return ret;
  }

  static string get_JETSON_INFO()
  {
    auto &instance = GlobalVariableWrapper::get_instance();

    stringstream ss;
    ss << "[JETSON_INFO]\n";
    ss << "P1_REVISION: " << instance._JETSON_INFO.P1_REVISION << endl;
    ss << "RAM: " << instance._JETSON_INFO.RAM << endl;
    ss << "REVISION: " << instance._JETSON_INFO.REVISION << endl;
    ss << "TYPE: " << instance._JETSON_INFO.TYPE << endl;
    ss << "MANUFACTURER: " << instance._JETSON_INFO.MANUFACTURER << endl;
    ss << "PROCESSOR: " << instance._JETSON_INFO.PROCESSOR << endl;
    return ss.str();
  }

 private:
  GlobalVariableWrapper()
      : _pinData(get_data()),  // Get GPIO pin data
        _model(_pinData.model),
        _JETSON_INFO(_pinData.pin_info),
        _channel_data_by_mode(_pinData.channel_data),
        _gpio_warnings(true),
        _gpio_mode(NumberingModes::None)
  {
    _CheckPermission();
  }

  void _CheckPermission()
  {
    string path1 = _SYSFS_ROOT + "/export"s;
    string path2 = _SYSFS_ROOT + "/unexport"s;
    if (!os_access(path1, W_OK) || !os_access(path2, W_OK)) {
      cerr << "[ERROR] The current user does not have permissions set to "
              "access the library functionalites. Please configure "
              "permissions or use the root user to run this."
           << endl;
      throw runtime_error("Permission Denied.");
    }
  }
};

//================================================================================
auto &global = GlobalVariableWrapper::get_instance();

//================================================================================

void _validate_mode_set()
{
  if (global._gpio_mode == NumberingModes::None)
    throw runtime_error(
        "Please set pin numbering mode using "
        "GPIO::setmode(GPIO::BOARD), GPIO::setmode(GPIO::BCM), "
        "GPIO::setmode(GPIO::TEGRA_SOC) or "
        "GPIO::setmode(GPIO::CVM)");
}

ChannelInfo _channel_to_info_lookup(const string &channel, bool need_gpio, bool need_pwm)
{
  if (global._channel_data.find(channel) == global._channel_data.end())
    throw runtime_error("Channel " + channel + " is invalid");
  ChannelInfo ch_info = global._channel_data.at(channel);
  if (need_gpio && ch_info.gpio_chip_dir == "None")
    throw runtime_error("Channel " + channel + " is not a GPIO");
  if (need_pwm && ch_info.pwm_chip_dir == "None")
    throw runtime_error("Channel " + channel + " is not a PWM");
  return ch_info;
}

ChannelInfo _channel_to_info(const string &channel, bool need_gpio = false, bool need_pwm = false)
{
  _validate_mode_set();
  return _channel_to_info_lookup(channel, need_gpio, need_pwm);
}

vector<ChannelInfo> _channels_to_infos(const vector<string> &channels, bool need_gpio = false, bool need_pwm = false)
{
  _validate_mode_set();
  vector<ChannelInfo> ch_infos;
  for (const auto &c : channels) {
    ch_infos.push_back(_channel_to_info_lookup(c, need_gpio, need_pwm));
  }
  return ch_infos;
}

/* Return the current configuration of a channel as reported by sysfs.
   Any of IN, OUT, HARD_PWM, or UNKNOWN may be returned. */
Directions _sysfs_channel_configuration(const ChannelInfo &ch_info)
{
  if (ch_info.pwm_chip_dir != "None") {
    string pwm_dir = ch_info.pwm_chip_dir + "/pwm" + to_string(ch_info.pwm_id);
    if (os_path_exists(pwm_dir))
      return HARD_PWM;
  }

  string gpio_dir = _SYSFS_ROOT + "/gpio"s + to_string(ch_info.gpio);
  if (!os_path_exists(gpio_dir))
    return UNKNOWN;  // Originally returns None in NVIDIA's GPIO Python Library

  string gpio_direction;
  {  // scope for f
    ifstream f_direction(gpio_dir + "/direction");
    stringstream buffer;
    buffer << f_direction.rdbuf();
    gpio_direction = buffer.str();
    gpio_direction = strip(gpio_direction);
    // lower()
    transform(gpio_direction.begin(), gpio_direction.end(), gpio_direction.begin(),
              [](unsigned char c) { return tolower(c); });
  }  // scope ends

  if (gpio_direction == "in")
    return IN;
  else if (gpio_direction == "out")
    return OUT;
  else
    return UNKNOWN;  // Originally returns None in NVIDIA's GPIO Python Library
}

/* Return the current configuration of a channel as requested by this
   module in this process. Any of IN, OUT, or UNKNOWN may be returned. */
Directions _app_channel_configuration(const ChannelInfo &ch_info)
{
<<<<<<< HEAD
  if (global._channel_configuration.find(ch_info.channel) == global._channel_configuration.end()) {
    return UNKNOWN; // Originally returns None in NVIDIA's GPIO Python Library
  }
=======
  if (global._channel_configuration.find(ch_info.channel) == global._channel_configuration.end())
    return UNKNOWN;  // Originally returns None in NVIDIA's GPIO Python Library
>>>>>>> d109ed8f
  return global._channel_configuration[ch_info.channel];
}

void _export_gpio(const int gpio)
{
  if (os_path_exists(_SYSFS_ROOT + "/gpio"s + to_string(gpio)))
    return;
  {  // scope for f_export
    ofstream f_export(_SYSFS_ROOT + "/export"s);
    f_export << gpio;
  }  // scope ends

  string value_path = _SYSFS_ROOT + "/gpio"s + to_string(gpio) + "/value"s;

  int time_count = 0;
  while (!os_access(value_path, R_OK | W_OK)) {
    this_thread::sleep_for(chrono::milliseconds(10));
    if (time_count++ > 100)
      throw runtime_error("Permission denied: path: " + value_path +
                          "\n Please configure permissions or use the root user to run this.");
  }
}

void _unexport_gpio(const int gpio)
{
  if (!os_path_exists(_SYSFS_ROOT + "/gpio"s + to_string(gpio)))
    return;

  ofstream f_unexport(_SYSFS_ROOT + "/unexport"s);
  f_unexport << gpio;
}

void _output_one(const string gpio, const int value)
{
  ofstream value_file(_SYSFS_ROOT + "/gpio"s + gpio + "/value"s);
  value_file << int(bool(value));
}

void _output_one(const int gpio, const int value) { _output_one(to_string(gpio), value); }

void _setup_single_out(const ChannelInfo &ch_info, int initial = -1)
{
  _export_gpio(ch_info.gpio);

  string gpio_dir_path = _SYSFS_ROOT + "/gpio"s + to_string(ch_info.gpio) + "/direction"s;
  {  // scope for direction_file
    ofstream direction_file(gpio_dir_path);
    direction_file << "out";
  }  // scope ends

  if (initial != -1)
    _output_one(ch_info.gpio, initial);

  global._channel_configuration[ch_info.channel] = OUT;
}

void _setup_single_in(const ChannelInfo &ch_info)
{
  _export_gpio(ch_info.gpio);

  string gpio_dir_path = _SYSFS_ROOT + "/gpio"s + to_string(ch_info.gpio) + "/direction"s;
  {  // scope for direction_file
    ofstream direction_file(gpio_dir_path);
    direction_file << "in";
  }  // scope ends

  global._channel_configuration[ch_info.channel] = IN;
}

string _pwm_path(const ChannelInfo &ch_info) { return ch_info.pwm_chip_dir + "/pwm" + to_string(ch_info.pwm_id); }

string _pwm_export_path(const ChannelInfo &ch_info) { return ch_info.pwm_chip_dir + "/export"; }

string _pwm_unexport_path(const ChannelInfo &ch_info) { return ch_info.pwm_chip_dir + "/unexport"; }

string _pwm_period_path(const ChannelInfo &ch_info) { return _pwm_path(ch_info) + "/period"; }

string _pwm_duty_cycle_path(const ChannelInfo &ch_info) { return _pwm_path(ch_info) + "/duty_cycle"; }

string _pwm_enable_path(const ChannelInfo &ch_info) { return _pwm_path(ch_info) + "/enable"; }

void _export_pwm(const ChannelInfo &ch_info)
{
  if (os_path_exists(_pwm_path(ch_info)))
    return;

  {  // scope for f
    string path = _pwm_export_path(ch_info);
    ofstream f(path);

    if (!f.is_open())
      throw runtime_error("Can't open " + path);

    f << ch_info.pwm_id;
  }  // scope ends

  string enable_path = _pwm_enable_path(ch_info);

  int time_count = 0;
  while (!os_access(enable_path, R_OK | W_OK)) {
    this_thread::sleep_for(chrono::milliseconds(10));
    if (time_count++ > 100)
      throw runtime_error("Permission denied: path: " + enable_path +
                          "\n Please configure permissions or use the root user to run this.");
  }
}

void _unexport_pwm(const ChannelInfo &ch_info)
{
  ofstream f(_pwm_unexport_path(ch_info));
  f << ch_info.pwm_id;
}

void _set_pwm_period(const ChannelInfo &ch_info, const int period_ns)
{
  ofstream f(_pwm_period_path(ch_info));
  f << period_ns;
}

void _set_pwm_duty_cycle(const ChannelInfo &ch_info, const int duty_cycle_ns)
{
  // On boot, both period and duty cycle are both 0. In this state, the period
  // must be set first; any configuration change made while period==0 is
  // rejected. This is fine if we actually want a duty cycle of 0. Later, once
  // any period has been set, we will always be able to set a duty cycle of 0.
  // The code could be written to always read the current value, and only
  // write the value if the desired value is different. However, we enable
  // this check only for the 0 duty cycle case, to avoid having to read the
  // current value every time the duty cycle is set.
  if (duty_cycle_ns == 0) {
    ifstream f(_pwm_duty_cycle_path(ch_info));
    stringstream buffer;
    buffer << f.rdbuf();
    auto cur = buffer.str();
    cur = strip(cur);

    if (cur == "0")
      return;
  }

  ofstream f(_pwm_duty_cycle_path(ch_info));
  f << duty_cycle_ns;
}

void _enable_pwm(const ChannelInfo &ch_info)
{
  ofstream f(_pwm_enable_path(ch_info));
  f << 1;
}

void _disable_pwm(const ChannelInfo &ch_info)
{
  ofstream f(_pwm_enable_path(ch_info));
  f << 0;
}

void _cleanup_one(const ChannelInfo &ch_info)
{
  Directions app_cfg = global._channel_configuration[ch_info.channel];
  if (app_cfg == HARD_PWM) {
    _disable_pwm(ch_info);
    _unexport_pwm(ch_info);
  }
  else {
    _event_cleanup(ch_info.gpio);
    _unexport_gpio(ch_info.gpio);
  }
  global._channel_configuration.erase(ch_info.channel);
}

void _cleanup_all()
{
  auto copied = global._channel_configuration;
  for (const auto &_pair : copied) {
    const auto &channel = _pair.first;
    ChannelInfo ch_info = _channel_to_info(channel);
    _cleanup_one(ch_info);
  }
  global._gpio_mode = NumberingModes::None;
}

//==================================================================================
// APIs

// The reason that model and JETSON_INFO are not wrapped by GlobalVariableWrapper
// is because they belong to API

// GlobalVariableWrapper singleton object must be initialized before
// model and JETSON_INFO.
extern const string GPIO::model = GlobalVariableWrapper::get_model();
extern const string GPIO::JETSON_INFO = GlobalVariableWrapper::get_JETSON_INFO();

/* Function used to enable/disable warnings during setup and cleanup. */
void GPIO::setwarnings(bool state) { global._gpio_warnings = state; }

// Function used to set the pin mumbering mode.
// Possible mode values are BOARD, BCM, TEGRA_SOC and CVM
void GPIO::setmode(NumberingModes mode)
{
  try {
    // check if mode is valid
    if (mode == NumberingModes::None)
      throw runtime_error(
          "Pin numbering mode must be "
          "GPIO::BOARD, GPIO::BCM, "
          "GPIO::TEGRA_SOC or "
          "GPIO::CVM");
    // check if a different mode has been set
    if (global._gpio_mode != NumberingModes::None && mode != global._gpio_mode)
      throw runtime_error("A different mode has already been set!");

    global._channel_data = global._channel_data_by_mode.at(mode);
    global._gpio_mode = mode;
  }
  catch (exception &e) {
    cerr << "[Exception] " << e.what() << " (catched from: setmode())" << endl;
    terminate();
  }
}

// Function used to get the currently set pin numbering mode
NumberingModes GPIO::getmode() { return global._gpio_mode; }

/* Function used to setup individual pins or lists/tuples of pins as
   Input or Output. direction must be IN or OUT, initial must be
   HIGH or LOW and is only valid when direction is OUT  */
void GPIO::setup(const string &channel, Directions direction, int initial)
{
  try {
    ChannelInfo ch_info = _channel_to_info(channel, true);

    if (global._gpio_warnings) {
      Directions sysfs_cfg = _sysfs_channel_configuration(ch_info);
      Directions app_cfg = _app_channel_configuration(ch_info);

      if (app_cfg == UNKNOWN && sysfs_cfg != UNKNOWN) {
        cerr << "[WARNING] This channel is already in use, continuing anyway. Use GPIO::setwarnings(false) to disable "
                "warnings.\n";
      }
    }

    if (direction == OUT) {
      _setup_single_out(ch_info, initial);
    }
    else if (direction == IN) {
      if (initial != -1)
        throw runtime_error("initial parameter is not valid for inputs");
      _setup_single_in(ch_info);
    }
    else
      throw runtime_error("GPIO direction must be GPIO::IN or GPIO::OUT");
  }
  catch (exception &e) {
    cerr << "[Exception] " << e.what() << " (catched from: setup())" << endl;
    terminate();
  }
}

void GPIO::setup(int channel, Directions direction, int initial) { setup(to_string(channel), direction, initial); }

/* Function used to cleanup channels at the end of the program.
   If no channel is provided, all channels are cleaned */
void GPIO::cleanup(const string &channel)
{
  try {
    // warn if no channel is setup
    if (global._gpio_mode == NumberingModes::None && global._gpio_warnings) {
      cerr << "[WARNING] No channels have been set up yet - nothing to clean up! "
              "Try cleaning up at the end of your program instead!";
      return;
    }

    // clean all channels if no channel param provided
    if (channel == "None") {
      // TODO -- this doesn't work for me find a fix
      _cleanup_all();
      return;
    }

    ChannelInfo ch_info = _channel_to_info(channel);
    if (global._channel_configuration.find(ch_info.channel) != global._channel_configuration.end()) {
      _cleanup_one(ch_info);
    }
  }
  catch (exception &e) {
    cerr << "[Exception] " << e.what() << " (catched from: cleanup())" << endl;
    terminate();
  }
}

void GPIO::cleanup(int channel)
{
  string str_channel = to_string(channel);
  cleanup(str_channel);
}

/* Function used to return the current value of the specified channel.
   Function returns either HIGH or LOW */
int GPIO::input(const string &channel)
{
  try {
    ChannelInfo ch_info = _channel_to_info(channel, true);

    Directions app_cfg = _app_channel_configuration(ch_info);

    if (app_cfg != IN && app_cfg != OUT)
      throw runtime_error("You must setup() the GPIO channel first");

    {  // scope for value
      ifstream value(_SYSFS_ROOT + "/gpio"s + to_string(ch_info.gpio) + "/value"s);
      int value_read;
      value >> value_read;
      return value_read;
    }  // scope ends
  }
  catch (exception &e) {
    cerr << "[Exception] " << e.what() << " (catched from: input())" << endl;
    terminate();
  }
}

int GPIO::input(int channel) { return input(to_string(channel)); }

/* Function used to set a value to a channel.
   Values must be either HIGH or LOW */
void GPIO::output(const string &channel, int value)
{
  try {
    ChannelInfo ch_info = _channel_to_info(channel, true);
    // check that the channel has been set as output
    if (_app_channel_configuration(ch_info) != OUT)
      throw runtime_error("The GPIO channel has not been set up as an OUTPUT");
    _output_one(ch_info.gpio, value);
  }
  catch (exception &e) {
    cerr << "[Exception] " << e.what() << " (catched from: output())" << endl;
    terminate();
  }
}

void GPIO::output(int channel, int value) { output(to_string(channel), value); }

/* Function used to check the currently set function of the channel specified. */
Directions GPIO::gpio_function(const string &channel)
{
  try {
    ChannelInfo ch_info = _channel_to_info(channel);
    return _sysfs_channel_configuration(ch_info);
  }
  catch (exception &e) {
    cerr << "[Exception] " << e.what() << " (catched from: gpio_function())" << endl;
    terminate();
  }
}

Directions GPIO::gpio_function(int channel) { gpio_function(to_string(channel)); }

// PWM class ==========================================================
struct GPIO::PWM::Impl {
  ChannelInfo _ch_info;
  bool _started;
  int _frequency_hz;
  int _period_ns;
  double _duty_cycle_percent;
  int _duty_cycle_ns;
  ~Impl() = default;

  void _reconfigure(int frequency_hz, double duty_cycle_percent, bool start = false);
};

void GPIO::PWM::Impl::_reconfigure(int frequency_hz, double duty_cycle_percent, bool start)
{
  if (duty_cycle_percent < 0.0 || duty_cycle_percent > 100.0)
    throw runtime_error("invalid duty_cycle_percent");
  bool restart = start || _started;

  if (_started) {
    _started = false;
    _disable_pwm(_ch_info);
  }

  _frequency_hz = frequency_hz;
  _period_ns = int(1000000000.0 / frequency_hz);
  _set_pwm_period(_ch_info, _period_ns);

  _duty_cycle_percent = duty_cycle_percent;
  _duty_cycle_ns = int(_period_ns * (duty_cycle_percent / 100.0));
  _set_pwm_duty_cycle(_ch_info, _duty_cycle_ns);

  if (restart) {
    _enable_pwm(_ch_info);
    _started = true;
  }
}

GPIO::PWM::PWM(int channel, int frequency_hz)
    : pImpl(make_unique<Impl>(
          Impl{_channel_to_info(to_string(channel), false, true), false, 0, 0, 0.0, 0}))  // temporary values
{
  try {
    Directions app_cfg = _app_channel_configuration(pImpl->_ch_info);
    if (app_cfg == HARD_PWM)
      throw runtime_error("Can't create duplicate PWM objects");
    /*
    Apps typically set up channels as GPIO before making them be PWM,
    because RPi.GPIO does soft-PWM. We must undo the GPIO export to
    allow HW PWM to run on the pin.
    */
    if (app_cfg == IN || app_cfg == OUT) {
      cleanup(channel);
    }

    if (global._gpio_warnings) {
      auto sysfs_cfg = _sysfs_channel_configuration(pImpl->_ch_info);
      app_cfg = _app_channel_configuration(pImpl->_ch_info);

      // warn if channel has been setup external to current program
      if (app_cfg == UNKNOWN && sysfs_cfg != UNKNOWN) {
        cerr << "[WARNING] This channel is already in use, continuing anyway. "
                "Use GPIO::setwarnings(false) to disable warnings"
             << endl;
      }
    }

    _export_pwm(pImpl->_ch_info);
    _set_pwm_duty_cycle(pImpl->_ch_info, 0);
    pImpl->_reconfigure(frequency_hz, 0.0);
    global._channel_configuration[to_string(channel)] = HARD_PWM;
  }
  catch (exception &e) {
    cerr << "[Exception] " << e.what() << " (catched from: PWM::PWM())" << endl;
    _cleanup_all();
    terminate();
  }
}

GPIO::PWM::~PWM()
{
  auto itr = global._channel_configuration.find(pImpl->_ch_info.channel);
  if (itr == global._channel_configuration.end() || itr->second != HARD_PWM) {
    /* The user probably ran cleanup() on the channel already, so avoid
       attempts to repeat the cleanup operations. */
    return;
  }
  try {
    stop();
    _unexport_pwm(pImpl->_ch_info);
    global._channel_configuration.erase(pImpl->_ch_info.channel);
  }
  catch (...) {
    cerr << "[Exception] ~PWM Exception! shut down the program." << endl;
    _cleanup_all();
    terminate();
  }
}

// move construct
GPIO::PWM::PWM(GPIO::PWM &&other) = default;

// move assign
GPIO::PWM &GPIO::PWM::operator=(GPIO::PWM &&other)
{
  if (this == &other)
    return *this;

  pImpl = std::move(other.pImpl);
  return *this;
}

void GPIO::PWM::start(double duty_cycle_percent)
{
  try {
    pImpl->_reconfigure(pImpl->_frequency_hz, duty_cycle_percent, true);
  }
  catch (exception &e) {
    cerr << "[Exception] " << e.what() << " (catched from: PWM::start())" << endl;
    _cleanup_all();
    terminate();
  }
}

void GPIO::PWM::ChangeFrequency(int frequency_hz)
{
  try {
    pImpl->_reconfigure(frequency_hz, pImpl->_duty_cycle_percent);
  }
  catch (exception &e) {
    cerr << "[Exception] " << e.what() << " (catched from: PWM::ChangeFrequency())" << endl;
    terminate();
  }
}

void GPIO::PWM::ChangeDutyCycle(double duty_cycle_percent)
{
  try {
    pImpl->_reconfigure(pImpl->_frequency_hz, duty_cycle_percent);
  }
  catch (exception &e) {
    cerr << "[Exception] " << e.what() << " (catched from: PWM::ChangeDutyCycle())" << endl;
    terminate();
  }
}

void GPIO::PWM::stop()
{
  try {
    if (!pImpl->_started)
      return;

    _disable_pwm(pImpl->_ch_info);
  }
  catch (exception &e) {
    cerr << "[Exception] " << e.what() << " (catched from: PWM::stop())" << endl;
    throw runtime_error("Exeception from GPIO::PWM::stop");
  }
}

//=============================== Events =================================

bool GPIO::event_detected(int channel)
{
  ChannelInfo ch_info = _channel_to_info(std::to_string(channel), true);
  try {
    // channel must be setup as input
    Directions app_cfg = _app_channel_configuration(ch_info);
    if (app_cfg != Directions::IN)
      throw runtime_error("You must setup() the GPIO channel as an input first");

    return edge_event_detected(ch_info.gpio);
  }
  catch (exception &e) {
    cerr << "[Exception] " << e.what() << " (catched from: GPIO::wait_for_edge())" << endl;
    _cleanup_all();
    terminate();
  }
}

/* Function used to add a callback function to channel, after it has been
   registered for events using add_event_detect() */
void GPIO::add_event_callback(int channel, void (*callback)(int))
{
  try {
    // Argument Check
    if (callback == nullptr) {
      throw invalid_argument("callback cannot be null");
    }

    ChannelInfo ch_info = _channel_to_info(std::to_string(channel), true);

    // channel must be setup as input
    Directions app_cfg = _app_channel_configuration(ch_info);
    if (app_cfg != Directions::IN) {
      throw runtime_error("You must setup() the GPIO channel as an input first");
    }

    // edge provided must be rising, falling or both
    if (edge_event_exists(ch_info.gpio))
      throw range_error("The edge must be set to RISING, FALLING or BOTH");

    EventResultCode result = (EventResultCode)add_edge_callback(ch_info.gpio, callback);
    switch (result) {
      case EventResultCode::None:
        break;
      default: {
        const char *error_msg = event_error_msg[result];
        printf("error_msg: '%s'\n", error_msg);
        throw runtime_error(error_msg ? error_msg : "CATCHERROR");
      }
    }

    if (callback != nullptr) {
      if (add_edge_callback(ch_info.gpio, callback))
        // Shouldn't happen (--it was just added successfully)
        throw runtime_error("Couldn't add callback due to unknown error with just added event");
    }
  }
  catch (exception &e) {
    cerr << "[Exception] " << e.what() << " (catched from: GPIO::wait_for_edge())" << endl;
    _cleanup_all();
    terminate();
  }
}

void GPIO::remove_event_callback(int channel, void (*callback)(int channel))
{
  ChannelInfo ch_info = _channel_to_info(std::to_string(channel), true);

  remove_edge_callback(ch_info.gpio, callback);
}

/* Function used to add threaded event detection for a specified gpio channel.
   @gpio must be an integer specifying the channel
   @edge must be a member of GPIO::Edge
   @callback may be a callback function to be called when the event is detected (or nullptr)
   @bouncetime a button-bounce signal ignore time (in milliseconds, default=none) */
void GPIO::add_event_detect(int channel, Edge edge, void (*callback)(int), unsigned long bounce_time)
{
  try {
    ChannelInfo ch_info = _channel_to_info(std::to_string(channel), true);

    // channel must be setup as input
    Directions app_cfg = _app_channel_configuration(ch_info);
    if (app_cfg != Directions::IN) {
      throw runtime_error("You must setup() the GPIO channel as an input first");
    }

    // edge provided must be rising, falling or both
    if (edge != Edge::RISING && edge != Edge::FALLING && edge != Edge::BOTH)
      throw range_error("The edge must be set to RISING, FALLING or BOTH");

    EventResultCode result = (EventResultCode)add_edge_detect(ch_info.gpio, channel, edge, bounce_time);
    switch (result) {
      case EventResultCode::None:
        break;
      default: {
        const char *error_msg = event_error_msg[result];
        printf("error_msg: '%s'\n", error_msg);
        throw runtime_error(error_msg ? error_msg : "CATCHERROR");
      }
    }

    if (callback != nullptr) {
      if (add_edge_callback(ch_info.gpio, callback))
        // Shouldn't happen (--it was just added successfully)
        throw runtime_error("Couldn't add callback due to unknown error with just added event");
    }
  }
  catch (exception &e) {
    cerr << "[Exception] " << e.what() << " (catched from: GPIO::wait_for_edge())" << endl;
    _cleanup_all();
    terminate();
  }
}

/* Function used to remove event detection for channel */
void GPIO::remove_event_detect(int channel)
{
  ChannelInfo ch_info = _channel_to_info(std::to_string(channel), true);

  remove_edge_detect(ch_info.gpio);
}

int GPIO::wait_for_edge(int channel, Edge edge, uint64_t bounce_time, uint64_t timeout)
{
  try {
    ChannelInfo ch_info = _channel_to_info(std::to_string(channel), true);

    // channel must be setup as input
    Directions app_cfg = _app_channel_configuration(ch_info);
    if (app_cfg != Directions::IN) {
      throw runtime_error("You must setup() the GPIO channel as an input first");
    }

    // edge provided must be rising, falling or both
    if (edge != Edge::RISING && edge != Edge::FALLING && edge != Edge::BOTH)
      throw range_error("The edge must be set to RISING, FALLING or BOTH");

    EventResultCode result = (EventResultCode)blocking_wait_for_edge(ch_info.gpio, channel, edge, bounce_time, timeout);
    switch (result) {
      case EventResultCode::None:
        // Timeout
        return 0;
      case EventResultCode::EdgeDetected:
        // Event Detected
        return channel;
      default: {
        const char *error_msg = event_error_msg[result];
        printf("error_msg: '%s'\n", error_msg);
        throw runtime_error(error_msg ? error_msg : "CATCHERROR");
      }
    }
  }
  catch (exception &e) {
    cerr << "[Exception] " << e.what() << " (catched from: GPIO::wait_for_edge())" << endl;
    _cleanup_all();
    terminate();
  }
}

//=========================== Originally added ===========================
struct _cleaner {
 private:
  _cleaner() = default;

 public:
  _cleaner(const _cleaner &) = delete;
  _cleaner &operator=(const _cleaner &) = delete;

  static _cleaner &get_instance()
  {
    static _cleaner singleton;
    return singleton;
  }

  ~_cleaner()
  {
    try {
      // When the user forgot to call cleanup() at the end of the program,
      // _cleaner object will call it.
      _cleanup_all();
    }
    catch (exception &e) {
      cerr << "Exception: " << e.what() << endl;
      cerr << "Exception from destructor of _cleaner class." << endl;
    }
  }
};

// AutoCleaner will be destructed at the end of the program, and call _cleanup_all().
// It COULD cause a problem because at the end of the program,
// global._channel_configuration and global._gpio_mode MUST NOT be destructed before AutoCleaner.
// But the static objects are destructed in the reverse order of construction,
// and objects defined in the same compilation unit will be constructed in the order of definition.
// So it's supposed to work properly.
_cleaner &AutoCleaner = _cleaner::get_instance();

//=========================================================================<|MERGE_RESOLUTION|>--- conflicted
+++ resolved
@@ -218,14 +218,8 @@
    module in this process. Any of IN, OUT, or UNKNOWN may be returned. */
 Directions _app_channel_configuration(const ChannelInfo &ch_info)
 {
-<<<<<<< HEAD
-  if (global._channel_configuration.find(ch_info.channel) == global._channel_configuration.end()) {
-    return UNKNOWN; // Originally returns None in NVIDIA's GPIO Python Library
-  }
-=======
   if (global._channel_configuration.find(ch_info.channel) == global._channel_configuration.end())
     return UNKNOWN;  // Originally returns None in NVIDIA's GPIO Python Library
->>>>>>> d109ed8f
   return global._channel_configuration[ch_info.channel];
 }
 
