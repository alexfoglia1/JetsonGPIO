--- conflicted
+++ resolved
@@ -375,12 +375,8 @@
   f << 0;
 }
 
-<<<<<<< HEAD
-void _cleanup_one(const ChannelInfo &ch_info)
-=======
 
 void _cleanup_one(const ChannelInfo& ch_info)
->>>>>>> 2d188ac9
 {
   Directions app_cfg = global._channel_configuration[ch_info.channel];
   if (app_cfg == HARD_PWM) {
@@ -396,15 +392,6 @@
 
 void _cleanup_all()
 {
-<<<<<<< HEAD
-  for (const auto &_pair : global._channel_configuration) {
-    cout << "[DEBUG] _cleanup_all() pair: channel=" << _pair.first << endl;
-    const auto &channel = _pair.first;
-    ChannelInfo ch_info = _channel_to_info(channel);
-    _cleanup_one(ch_info);
-  }
-  global._gpio_mode = NumberingModes::None;
-=======
     auto copied = global._channel_configuration;
     for (const auto& _pair : copied)
     {
@@ -413,7 +400,6 @@
         _cleanup_one(ch_info);
     }
     global._gpio_mode = NumberingModes::None;
->>>>>>> 2d188ac9
 }
 
 //==================================================================================
