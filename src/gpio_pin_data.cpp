--- conflicted
+++ resolved
@@ -499,13 +499,9 @@
 
         auto global_gpio_id = [&gpio_chip_base](string gpio_chip_name, string chip_relative_id) -> int
         {
-<<<<<<< HEAD
-            if (gpio_chip_name == "None" || chip_relative_id == "None")
-=======
             if (is_None(gpio_chip_name) ||
                 !is_in(gpio_chip_name, gpio_chip_base) || 
-                chip_relative_id == -1)
->>>>>>> 13983f3b
+                is_None(chip_relative_id))
                 return -1;
 
             return gpio_chip_base[gpio_chip_name] + stoi(strip(chip_relative_id));
